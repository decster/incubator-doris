// Licensed to the Apache Software Foundation (ASF) under one
// or more contributor license agreements.  See the NOTICE file
// distributed with this work for additional information
// regarding copyright ownership.  The ASF licenses this file
// to you under the Apache License, Version 2.0 (the
// "License"); you may not use this file except in compliance
// with the License.  You may obtain a copy of the License at
//
//   http://www.apache.org/licenses/LICENSE-2.0
//
// Unless required by applicable law or agreed to in writing,
// software distributed under the License is distributed on an
// "AS IS" BASIS, WITHOUT WARRANTIES OR CONDITIONS OF ANY
// KIND, either express or implied.  See the License for the
// specific language governing permissions and limitations
// under the License.

#include "http/action/meta_action.h"

#include <sstream>
#include <string>

#include "http/http_channel.h"
#include "http/http_headers.h"
#include "http/http_request.h"
#include "http/http_response.h"
#include "http/http_status.h"

#include "common/logging.h"
#include "gutil/strings/substitute.h"
#include "olap/olap_define.h"
#include "olap/storage_engine.h"
#include "olap/tablet.h"
#include "olap/tablet_meta.h"
#include "olap/tablet_meta_manager.h"
#include "util/json_util.h"

namespace doris {

const static std::string HEADER_JSON = "application/json";

Status MetaAction::_handle_header(HttpRequest* req, std::string* json_meta) {
    req->add_output_header(HttpHeaders::CONTENT_TYPE, HEADER_JSON.c_str());
    std::string req_tablet_id = req->param(TABLET_ID_KEY);
    std::string req_schema_hash = req->param(TABLET_SCHEMA_HASH_KEY);
    uint64_t tablet_id = 0;
    uint32_t schema_hash = 0;
    try {
        tablet_id = std::stoull(req_tablet_id);
        schema_hash = std::stoul(req_schema_hash);
    } catch (const std::exception& e) {
        LOG(WARNING) << "invalid argument.tablet_id:" << req_tablet_id
                     << ", schema_hash:" << req_schema_hash;
        return Status::InternalError(strings::Substitute("convert failed, $0", e.what()));
    }
<<<<<<< HEAD
    uint64_t tablet_id = std::stoull(req_tablet_id);
    uint32_t schema_hash = std::stoul(req_schema_hash);
    BaseTabletSharedPtr tablet = StorageEngine::instance()->tablet_manager()->get_base_tablet(
            tablet_id, schema_hash);
=======

    TabletSharedPtr tablet =
            StorageEngine::instance()->tablet_manager()->get_tablet(tablet_id, schema_hash);
>>>>>>> 791f8fee
    if (tablet == nullptr) {
        LOG(WARNING) << "no tablet for tablet_id:" << tablet_id << " schema hash:" << schema_hash;
        return Status::InternalError("no tablet exist");
    }
    OLAPStatus s =
            TabletMetaManager::get_json_meta(tablet->data_dir(), tablet_id, schema_hash, json_meta);
    if (s == OLAP_ERR_META_KEY_NOT_FOUND) {
        return Status::InternalError("no header exist");
    } else if (s != OLAP_SUCCESS) {
        return Status::InternalError("backend error");
    }
    return Status::OK();
}

void MetaAction::handle(HttpRequest* req) {
    if (_meta_type == META_TYPE::HEADER) {
        std::string json_meta;
        Status status = _handle_header(req, &json_meta);
        std::string status_result = to_json(status);
        LOG(INFO) << "handle request result:" << status_result;
        if (status.ok()) {
            HttpChannel::send_reply(req, HttpStatus::OK, json_meta);
        } else {
            HttpChannel::send_reply(req, HttpStatus::INTERNAL_SERVER_ERROR, status_result);
        }
    }
}

} // end namespace doris<|MERGE_RESOLUTION|>--- conflicted
+++ resolved
@@ -53,16 +53,8 @@
                      << ", schema_hash:" << req_schema_hash;
         return Status::InternalError(strings::Substitute("convert failed, $0", e.what()));
     }
-<<<<<<< HEAD
-    uint64_t tablet_id = std::stoull(req_tablet_id);
-    uint32_t schema_hash = std::stoul(req_schema_hash);
     BaseTabletSharedPtr tablet = StorageEngine::instance()->tablet_manager()->get_base_tablet(
             tablet_id, schema_hash);
-=======
-
-    TabletSharedPtr tablet =
-            StorageEngine::instance()->tablet_manager()->get_tablet(tablet_id, schema_hash);
->>>>>>> 791f8fee
     if (tablet == nullptr) {
         LOG(WARNING) << "no tablet for tablet_id:" << tablet_id << " schema hash:" << schema_hash;
         return Status::InternalError("no tablet exist");
